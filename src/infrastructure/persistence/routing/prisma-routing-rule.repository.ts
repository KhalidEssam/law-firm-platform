--- conflicted
+++ resolved
@@ -1,15 +1,11 @@
 // src/infrastructure/persistence/routing/prisma-routing-rule.repository.ts
 
 import { Injectable } from '@nestjs/common';
-<<<<<<< HEAD
 import { PrismaService } from '../../../prisma/prisma.service';
 import {
     RequestType as PrismaRequestType,
     RoutingStrategy as PrismaRoutingStrategy,
 } from '@prisma/client';
-=======
-import { PrismaService } from 'src/prisma/prisma.service';
->>>>>>> c4149e54
 import {
     IRoutingRuleRepository,
     RoutingRuleFilters,
@@ -41,17 +37,10 @@
             data: {
                 id: data.id,
                 name: data.name,
-<<<<<<< HEAD
                 requestType: data.requestType as PrismaRequestType,
                 conditions: data.conditions as any,
                 priority: data.priority,
                 routingStrategy: data.routingStrategy as PrismaRoutingStrategy,
-=======
-                requestType: data.requestType ,
-                conditions: data.conditions as any,
-                priority: data.priority,
-                routingStrategy: data.routingStrategy ,
->>>>>>> c4149e54
                 targetProviders: data.targetProviders as any,
                 isActive: data.isActive,
                 createdAt: data.createdAt,
@@ -69,17 +58,10 @@
             where: { id: data.id },
             data: {
                 name: data.name,
-<<<<<<< HEAD
                 requestType: data.requestType as PrismaRequestType,
                 conditions: data.conditions as any,
                 priority: data.priority,
                 routingStrategy: data.routingStrategy as PrismaRoutingStrategy,
-=======
-                requestType: data.requestType ,
-                conditions: data.conditions as any,
-                priority: data.priority,
-                routingStrategy: data.routingStrategy ,
->>>>>>> c4149e54
                 targetProviders: data.targetProviders as any,
                 isActive: data.isActive,
                 updatedAt: data.updatedAt,
@@ -150,11 +132,7 @@
     async findActiveByRequestType(requestType: RequestType ): Promise<RoutingRule[]> {
         const rules = await this.prisma.routingRule.findMany({
             where: {
-<<<<<<< HEAD
                 requestType: requestType as PrismaRequestType,
-=======
-                requestType: requestType ,
->>>>>>> c4149e54
                 isActive: true,
             },
             orderBy: {
@@ -181,11 +159,7 @@
     async countByRequestType(requestType: RequestType ): Promise<number> {
         return this.prisma.routingRule.count({
             where: {
-<<<<<<< HEAD
                 requestType: requestType as PrismaRequestType,
-=======
-                requestType: requestType ,
->>>>>>> c4149e54
             },
         });
     }
